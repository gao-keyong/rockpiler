use std::{collections::VecDeque, fmt::Binary};

use crate::{ast::*, ir::*, scope::*};

pub fn build(ast: &mut TransUnit, syms: SymbolTable) -> Module {
    let mut builder = Builder::new(syms);
    builder.build_module(ast);
    builder.module
}

struct Builder {
    module: Module,
    loop_stack: Vec<(ValueId, ValueId)>, // (break target bb, continue target bb)
}

impl Builder {
    pub fn new(syms: SymbolTable) -> Self {
        Self {
            module: Module::new(syms),
            loop_stack: Vec::new(),
        }
    }

    pub fn build_module(&mut self, ast: &mut TransUnit) {
        for var_decl in &ast.var_decls {
            self.build_global_variable(var_decl);
        }

        for func_decl in &ast.func_decls {
            self.build_function(func_decl);
        }
    }

    pub fn build_function(&mut self, func_decl: &FuncDecl) {
        let name = func_decl.name.clone();
        let is_external = func_decl.is_external();
        let ret_ty = self.build_type(&func_decl.ret_ty);

        let mut params = Vec::new();
        for param in &func_decl.params {
            let param_ty = self.build_type(&param.type_);
            let param_name = param.name.clone();
            let param_value = self
                .module
                .values
                .alloc(Value::VariableValue(VariableValue {
                    name: param_name,
                    ty: param_ty,
                }));
            params.push(param_value);
        }

        let is_var_arg = false;
        let mut cur_func = FunctionValue::new(name, params, ret_ty, is_external, is_var_arg);

        if !is_external {
            let entry_bb = BasicBlockValue::new("entry".to_string());

            let entry_bb_id = self.module.alloc_value(Value::BasicBlock(entry_bb));
            cur_func
                .bbs
                .append_with_name(entry_bb_id, "entry".to_string());

            self.module.set_insert_point(entry_bb_id);
        }

        let function_id = self.module.alloc_value(Value::Function(cur_func));
        self.module
            .functions
            .insert(func_decl.name.clone(), function_id);

        self.module.set_cur_func(function_id);
        if !is_external {
            let mut index = 0;
            for param in &func_decl.params {
                let alloca_id = self
                    .module
                    .spawn_alloca_inst(param.name.clone(), param.type_.clone());
                self.module
                    .sym2def
                    .insert(param.sema_ref.as_ref().unwrap().symbol_id, alloca_id);

                // store param to allocated mem
                let param_value = self.module.cur_func().params[index];
                self.module.spawn_store_inst(alloca_id, param_value);
                index += 1;
            }
            if let Some(body) = &func_decl.body {
                self.build_block_statement(body);
            }
        }
    }

    pub fn build_type(&mut self, type_: &Type) -> Type {
        return type_.clone();
    }

    pub fn build_global_variable(&mut self, var_decl: &VarDecl) {
        let name = var_decl.name.clone();
        let ty = var_decl.type_.clone();
        let initializer = var_decl
            .init
            .as_ref()
            .map(|init_val| self.build_init_val(init_val, &ty));

        let global_var = GlobalVariableValue {
            name: name.clone(),
            ty,
            initializer,
        };

        let global_var_id = self.module.alloc_value(Value::GlobalVariable(global_var));
        self.module.global_variables.insert(name, global_var_id);
        self.module
            .sym2def
            .insert(var_decl.sema_ref.as_ref().unwrap().symbol_id, global_var_id);
    }

    pub fn build_i32_val(&mut self, val: i32) -> ValueId {
        let value = Value::Const(ConstValue::Int(ConstInt {
            ty: Type::Builtin(BuiltinType::Int),
            value: val as i64,
        }));
        self.module.alloc_value(value)
    }

    // TODO: 对alloca后的数组memset
    pub fn build_array_init_val(
        &mut self,
        ptr: ValueId,
        // array_init_val: &ArrayInitVal,
        deque: &mut VecDeque<InitVal>,
        type_: &ConstantArrayType,
    ) {
        // let mut queue = VecDeque::from(array_init_val.0.clone());
        let i32_zero_id = self.build_i32_val(0);

        let dim = type_.size;
        let elem_type = type_.element_type.as_ref();
        match elem_type {
            Type::Array(at) => {
                for i in 0..dim {
                    let i32_i_id = self.build_i32_val(i as i32);
                    if let ArrayType::Constant(const_at) = at {
                        // let iv_ = array_init_val.0.get(i);
                        let iv_ = deque.front().cloned();
                        if let Some(iv) = iv_ {
<<<<<<< HEAD
                            let gep_inst = GetElementPtrInst {
                                ty: Type::Array(ArrayType::Constant(type_.clone())).into(),
                                base: elem_type.clone(),
                                pointer: ptr,
                                indices: vec![i32_zero_id, i32_i_id],
                            };
                            let gep_id = self.alloc_value(gep_inst.into());
                            self.cur_bb_mut().insts.push_back(gep_id);
=======
                            let ty = Type::Array(ArrayType::Constant(const_at.clone())).into();
                            let gep_id =
                                self.module
                                    .spawn_gep_inst(ty, ptr, vec![i32_zero_id, i32_i_id]);
>>>>>>> 0024837c
                            match iv {
                                InitVal::Array(array_iv) => {
                                    // let mut queue = VecDeque::from(array_iv.0.clone());
                                    deque.pop_front();
                                    let mut sub_deque = VecDeque::from(array_iv.0.clone());
                                    self.build_array_init_val(gep_id, &mut sub_deque, const_at);
                                }
                                InitVal::Expr(expr) => {
                                    self.build_array_init_val(gep_id, deque, const_at);
                                }
                            }
                        }
                    }
                }
            }
            _ => {
                for i in 0..dim {
                    let i32_i_id = self.build_i32_val(i as i32);
                    // let iv = array_init_val.0.get(i);
                    let iv_ = deque.pop_front();
                    if let Some(iv) = iv_ {
                        let init_val = self.build_init_val(&iv, elem_type);
<<<<<<< HEAD

                        let gep_inst = GetElementPtrInst {
                            ty: Type::Array(ArrayType::Constant(type_.clone())).into(),
                            base: elem_type.clone(),
                            pointer: ptr,
                            indices: vec![i32_zero_id, i32_i_id],
                        };
                        let gep_id = self.alloc_value(gep_inst.into());
                        self.cur_bb_mut().insts.push_back(gep_id);

                        let store_inst = StoreInst {
                            value: init_val,
                            ptr: gep_id,
                        };
                        let store_id = self.alloc_value(store_inst.into());
                        self.cur_bb_mut().insts.push_back(store_id);
=======
                        let ty = Type::Array(ArrayType::Constant(type_.clone())).into();
                        let gep_id =
                            self.module
                                .spawn_gep_inst(ty, ptr, vec![i32_zero_id, i32_i_id]);
                        self.module.spawn_store_inst(gep_id, init_val);
>>>>>>> 0024837c
                    }
                }
            }
        }
    }

    pub fn build_init_val(&mut self, init_val: &InitVal, type_: &Type) -> ValueId {
        match init_val {
            InitVal::Expr(expr) => self.build_expr(expr, false),
            InitVal::Array(array_init_val) => {
                unreachable!();

                // let values = array_init_val
                //     .0
                //     .iter()
                //     .map(|init_val| self.build_init_val(init_val, type_))
                //     .collect();

                // let const_array = ConstArray { ty, values };
                //.module let const_id = self.module.alloc_value(Value::Const(ConstValue::Array(const_array)));
                // const_id
            }
        }
    }

    pub fn build_statement(&mut self, stmt: &Stmt) {
        match stmt {
            Stmt::IfElse(if_stmt) => {
                self.build_if_statement(if_stmt);
            }
            Stmt::While(while_stmt) => {
                self.build_while_statement(while_stmt);
            }
            Stmt::For(for_stmt) => {
                self.build_for_statement(for_stmt);
            }
            Stmt::Return(return_stmt) => {
                self.build_return_statement(return_stmt);
            }
            Stmt::Expr(expr_stmt) => {
                self.build_expression_statement(expr_stmt);
            }
            Stmt::VarDecls(var_decls_stmt) => {
                self.build_var_decls_statement(var_decls_stmt);
            }
            Stmt::Block(block_stmt) => {
                self.build_block_statement(block_stmt);
            }
            Stmt::Break => self.build_break_statement(),
            Stmt::DoWhile(_) => todo!(),
            Stmt::Continue => self.build_continue_statement(),
        }
    }

    pub fn build_break_statement(&mut self) {
        if self.loop_stack.is_empty() {
            panic!("break statement not in loop");
        }

        let (break_bb, _) = self.loop_stack.last().unwrap().clone();
        self.module.spawn_jump_inst(break_bb);
    }

    pub fn build_continue_statement(&mut self) {
        if self.loop_stack.is_empty() {
            panic!("continue statement not in loop");
        }

        let (_, cont_bb) = self.loop_stack.last().unwrap().clone();
        self.module.spawn_jump_inst(cont_bb);
    }

    pub fn build_block_statement(&mut self, block_stmt: &Block) {
        for stmt in &block_stmt.stmts {
            self.build_statement(stmt);
        }
    }

    pub fn build_var_decls_statement(&mut self, var_decls_stmt: &VarDecls) {
        for decl in &var_decls_stmt.decls {
            let alloca_id = self
                .module
                .spawn_alloca_inst(decl.name.clone(), decl.type_.clone());
            let decl_ty = decl.type_.clone();
            match &decl.init {
                Some(init_val) => {
                    match decl_ty {
                        Type::Array(at) => {
                            if let ArrayType::Constant(const_at) = at {
                                if let InitVal::Array(array_init_val) = init_val {
                                    let mut deque = VecDeque::from(array_init_val.0.clone());
                                    // self.build_array_init_val(alloca_id, array_init_val, &const_at);
                                    self.build_array_init_val(alloca_id, &mut deque, &const_at);
                                }
                            }
                        }
                        _ => {
                            let init_val_id = self.build_init_val(init_val, &decl.type_);
                            self.module.spawn_store_inst(alloca_id, init_val_id);
                        }
                    }
                    self.module
                        .sym2def
                        .insert(decl.sema_ref.as_ref().unwrap().symbol_id, alloca_id);
                }
                None => {
                    self.module
                        .sym2def
                        .insert(decl.sema_ref.as_ref().unwrap().symbol_id, alloca_id);
                }
            }
        }
    }

    pub fn visit_cond_expr(&mut self, cond_expr: &Box<Expr>, true_bb: ValueId, false_bb: ValueId) {
        let mut is_short_circuit_eval = false;
        let expr = &**cond_expr;

        if let Expr::Infix(infix_expr) = expr {
            is_short_circuit_eval =
                infix_expr.op == InfixOp::LogicAnd || infix_expr.op == InfixOp::LogicOr;
        }

        if is_short_circuit_eval {
            let next_bb;
            let infix_expr = match expr {
                Expr::Infix(infix_expr) => infix_expr,
                _ => unreachable!(),
            };

            if infix_expr.op == InfixOp::LogicAnd {
                next_bb = self.module.spawn_basic_block();
                self.visit_cond_expr(&infix_expr.lhs, next_bb.clone(), false_bb);
            } else if infix_expr.op == InfixOp::LogicOr {
                next_bb = self.module.spawn_basic_block();
                self.visit_cond_expr(&infix_expr.lhs, true_bb, next_bb.clone());
            } else {
                unreachable!();
            }

            self.module.set_insert_point(next_bb);
            self.visit_cond_expr(&infix_expr.rhs, true_bb, false_bb);
        } else {
            let cond_value = self.build_expr(&cond_expr, false);
            self.module.spawn_br_inst(cond_value, true_bb, false_bb);
        }
    }

    pub fn build_if_statement(&mut self, if_stmt: &IfElseStmt) {
        let true_bb = self.module.spawn_basic_block();
        let exit_bb = self.module.alloc_basic_block();
        let false_bb = if if_stmt.else_stmt.is_some() {
            self.module.spawn_basic_block()
        } else {
            exit_bb.clone()
        };

        self.visit_cond_expr(&if_stmt.cond, true_bb.clone(), false_bb.clone());

        self.module.set_insert_point(true_bb);
        self.build_statement(&if_stmt.then_stmt);
        self.module.spawn_jump_inst(exit_bb.clone());

        if let Some(else_stmt) = &if_stmt.else_stmt {
            self.module.set_insert_point(false_bb);
            self.build_statement(else_stmt);
            self.module.spawn_jump_inst(exit_bb.clone());
        }
        self.module.cur_func_mut().bbs.append(exit_bb.clone());
        self.module.set_insert_point(exit_bb);
    }
    /*
    int main() {
        int i = 0;
        while (i < 10) {
            i++;
        }
        return 0;
    }

    ; LLVM IR 代码
    define dso_local i32 @main() {
    entry:
      %i = alloca i32, align 4
      store i32 0, i32* %i, align 4
      br label %while.cond

    while.cond:                                       ; preds = %while.body, %entry
      %0 = load i32, i32* %i, align 4
      %cmp = icmp slt i32 %0, 10
      br i1 %cmp, label %while.body, label %while.end

    while.body:                                       ; preds = %while.cond
      %1 = load i32, i32* %i, align 4
      %inc = add nsw i32 %1, 1
      store i32 %inc, i32* %i, align 4
      br label %while.cond

    while.end:                                        ; preds = %while.cond
      ret i32 0
    }
     */
    pub fn build_while_statement(&mut self, while_stmt: &WhileStmt) {
        let cond_bb = self.module.spawn_basic_block();
        let body_bb = self.module.spawn_basic_block();
        let end_bb = self.module.alloc_basic_block();

        self.loop_stack.push((end_bb, cond_bb));
        {
            self.module.set_insert_point(cond_bb);
            let cond_value = self.build_expr(&while_stmt.cond, false);
            self.module.spawn_br_inst(cond_value, body_bb, end_bb);

            self.module.set_insert_point(body_bb);
            self.build_statement(&while_stmt.body);
            self.module.spawn_jump_inst(cond_bb);

            self.module.cur_func_mut().bbs.append(end_bb.clone());

            self.module.set_insert_point(end_bb);
        }
        self.loop_stack.pop();
    }

    pub fn get_value(&self, value_id: ValueId) -> &Value {
        &self.module.values[value_id]
    }

    /*
    // C++ 代码
    int main() {
        for (int i = 0; i < 10; i++) {
            // do something
        }
        return 0;
    }

    ; LLVM IR 代码
    define dso_local i32 @main() {
    entry:
      br label %for.cond

    for.cond:                                         ; preds = %for.body, %entry
      %i = phi i32 [ 0, %entry ], [ %inc, %for.body ]
      %cmp = icmp slt i32 %i, 10
      br i1 %cmp, label %for.body, label %for.end

    for.body:                                         ; preds = %for.cond
      ; 在这里放置循环体代码
      %inc = add nsw i32 %i, 1
      br label %for.cond

    for.end:                                          ; preds = %for.cond
      ret i32 0
    }
     */
    pub fn build_for_statement(&mut self, for_stmt: &ForStmt) {
        let init_value = for_stmt
            .init
            .as_ref()
            .map(|init| self.build_expr(init, false));

        let cond_bb = self.module.spawn_basic_block();
        let body_bb = self.module.spawn_basic_block();
        let end_bb = self.module.spawn_basic_block();

        self.module.set_insert_point(cond_bb);
        let cond_value = for_stmt
            .cond
            .as_ref()
            .map(|cond| self.build_expr(cond, false));
        if let Some(cond_value) = cond_value {
            self.module.spawn_br_inst(cond_value, body_bb, end_bb);
        } else {
            self.module.spawn_jump_inst(body_bb);
        }

        self.module.set_insert_point(body_bb);
        self.build_statement(&for_stmt.body);

        let _ = for_stmt
            .update
            .as_ref()
            .map(|update| self.build_expr(update, false));

        self.module.spawn_jump_inst(cond_bb);
    }

    pub fn build_return_statement(&mut self, return_stmt: &ReturnStmt) {
        let value = return_stmt
            .expr
            .as_ref()
            .map(|expr| self.build_expr(expr, false));
        self.module.spawn_return_inst(value);
    }

    pub fn build_expression_statement(&mut self, expr_stmt: &ExprStmt) {
        if let Some(expr) = &expr_stmt.expr {
            self.build_expr(expr, false);
        }
    }

    // is_lval 表示是否是左值表达式，如果是，则不需要生成 LoadInst
    pub fn build_expr(&mut self, expr: &Box<Expr>, is_lval: bool) -> ValueId {
        let expr = &**expr;
        match expr {
            Expr::Infix(infix_expr) => {
                let is_assign = infix_expr.op == InfixOp::Assign;
                let lhs = self.build_expr(&infix_expr.lhs, is_assign);
                let rhs = self.build_expr(&infix_expr.rhs, false);

                if is_assign {
                    return self.module.spawn_store_inst(lhs, rhs);
                }
                let ty = infix_expr.infer_ty.as_ref().unwrap().clone();
                let op = infix_expr.op.clone();
                self.module.spawn_binop_inst(ty, op, lhs, rhs)
            }
            Expr::Prefix(prefix_expr) => {
                let rhs = self.build_expr(&prefix_expr.rhs, false);
                let converted_infix_op = match prefix_expr.op {
                    PrefixOp::Incr => todo!(),
                    PrefixOp::Decr => todo!(),
                    PrefixOp::Not => todo!(),
                    PrefixOp::BitNot => todo!(),
                    PrefixOp::Pos => InfixOp::Add,
                    PrefixOp::Neg => InfixOp::Sub,
                };
                let ty = prefix_expr.infer_ty.as_ref().unwrap().clone();
                let zero = ConstValue::zero_of(ty.clone());
                let zero_id = self.module.alloc_value(zero.into());
                self.module
                    .spawn_binop_inst(ty, converted_infix_op, zero_id, rhs)
            }
            Expr::Postfix(postfix_expr) => {
                let _op: Option<_> = match postfix_expr.op {
                    PostfixOp::Incr => Some(InfixOp::Add),
                    PostfixOp::Decr => Some(InfixOp::Sub),
                    PostfixOp::CallAccess(_) => {
                        todo!()
                    }
                    PostfixOp::DotAccess(_) => {
                        todo!()
                    }
                    PostfixOp::IndexAccess(_) => None,
                };
                if let PostfixOp::IndexAccess(ia) = &postfix_expr.op {
                    let _lhs = self.build_expr(&postfix_expr.lhs, true);
                    let index = self.build_expr(&ia.index, false);
                    let i32_zero_id = self.build_i32_val(0);
                    let lhs = self.get_value(_lhs);
                    // trace!("lhs: {:?}", lhs);
                    let ty_ = match lhs {
                        Value::Instruction(iv) => iv.ty(),
                        _ => unreachable!(),
                    };
                    let infer_ty = &postfix_expr.infer_ty;
                    let gep_inst = GetElementPtrInst {
                        ty: ty_,
                        base: infer_ty.clone().unwrap(),
                        pointer: _lhs,
                        indices: vec![i32_zero_id, index],
                    };
                    let gep_inst_id = self.alloc_value(gep_inst.into());
                    self.cur_bb_mut().insts.push_back(gep_inst_id);
                    if let Some(Type::Builtin(_)) = infer_ty {
                        let load_inst = LoadInst {
                            ty: infer_ty.clone().unwrap(),
                            src: gep_inst_id,
                        };
                        let load_inst_id = self.alloc_value(load_inst.into());
                        self.cur_bb_mut().insts.push_back(load_inst_id);
                        return load_inst_id;
                    }
                    return gep_inst_id;
                }
                todo!()
            }
            Expr::Primary(primary_expr) => match primary_expr {
                PrimaryExpr::Group(expr) => self.build_expr(expr, false),
                PrimaryExpr::Call(call_expr) => {
                    let func_id = self.module.functions.get(&call_expr.id).unwrap().clone();
                    let args = call_expr
                        .args
                        .iter()
                        .map(|arg| arg.clone()) // 克隆 arg，以便在迭代之外使用
                        .collect::<Vec<_>>(); // 将结果收集到一个临时的 Vec 中

                    let args = args.into_iter().map(|arg| self.build_expr(&arg, false)); // 使用临时 Vec 构建表达式，避免多次借用 self
                    let args = args.collect::<Vec<_>>(); // 将结果收集到一个临时的 Vec 中
                    self.module.spawn_call_inst(func_id.clone(), args)
                }
                PrimaryExpr::Ident(ident_expr) => {
                    /*
                    为了区分不同作用域中的相同名称的变量，可以在构建 IR 时为每个作用域的变量创建不同的名称。
                     */
                    let sym_id = ident_expr.sema_ref.as_ref().unwrap().symbol_id;
                    if self.module.sym2def.get(&sym_id).is_none() {
                        panic!(
                            "missing symbol definition for {} symbol id: {:?}, symbol: {:?}",
                            ident_expr.id,
                            sym_id,
                            self.module.syms.resolve_symbol_by_id(sym_id)
                        );
                    }
                    let _symbol = self.module.syms.resolve_symbol_by_id(sym_id);
                    // log::debug!("sym_id: {:?}, _symbol: {:?}", sym_id, _symbol);
                    // log::debug!("sym2def: {:?}", self.module.sym2def);
                    let var_val_id = self.module.sym2def.get(&sym_id).unwrap().clone();
                    // 例如接下来要对变量进行赋值，那么就不需要 load。
                    // 如果接下来要使用变量进行运算等，则需要 load。
                    if is_lval {
                        var_val_id
                    } else {
                        self.module.spawn_load_inst(var_val_id)
                    }
                }
                PrimaryExpr::Literal(literal) => self.build_literal(literal),
            },
        }
    }

    fn build_literal(&mut self, literal: &Literal) -> ValueId {
        match literal {
            Literal::Int(int) => {
                let int_value = ConstInt {
                    ty: BuiltinType::Int.into(),
                    value: *int,
                };
                self.module.alloc_value(int_value.into())
            }
            Literal::Float(float) => {
                let float_value = ConstFloat {
                    ty: BuiltinType::Float.into(),
                    value: *float,
                };
                self.module.alloc_value(float_value.into())
            }
            Literal::Bool(bool) => {
                let bool_value = ConstInt {
                    ty: BuiltinType::Bool.into(),
                    value: *bool as i64,
                };
                self.module.alloc_value(bool_value.into())
            }
            Literal::String(_string) => {
                todo!("build string literal")
            }
            Literal::Char(_) => todo!(),
        }
    }
}<|MERGE_RESOLUTION|>--- conflicted
+++ resolved
@@ -145,21 +145,13 @@
                         // let iv_ = array_init_val.0.get(i);
                         let iv_ = deque.front().cloned();
                         if let Some(iv) = iv_ {
-<<<<<<< HEAD
-                            let gep_inst = GetElementPtrInst {
-                                ty: Type::Array(ArrayType::Constant(type_.clone())).into(),
-                                base: elem_type.clone(),
-                                pointer: ptr,
-                                indices: vec![i32_zero_id, i32_i_id],
-                            };
-                            let gep_id = self.alloc_value(gep_inst.into());
-                            self.cur_bb_mut().insts.push_back(gep_id);
-=======
-                            let ty = Type::Array(ArrayType::Constant(const_at.clone())).into();
-                            let gep_id =
-                                self.module
-                                    .spawn_gep_inst(ty, ptr, vec![i32_zero_id, i32_i_id]);
->>>>>>> 0024837c
+                            let ty = Type::Array(ArrayType::Constant(type_.clone())).into();
+                            let gep_id = self.module.spawn_gep_inst(
+                                ty,
+                                elem_type.clone(),
+                                ptr,
+                                vec![i32_zero_id, i32_i_id],
+                            );
                             match iv {
                                 InitVal::Array(array_iv) => {
                                     // let mut queue = VecDeque::from(array_iv.0.clone());
@@ -182,30 +174,14 @@
                     let iv_ = deque.pop_front();
                     if let Some(iv) = iv_ {
                         let init_val = self.build_init_val(&iv, elem_type);
-<<<<<<< HEAD
-
-                        let gep_inst = GetElementPtrInst {
-                            ty: Type::Array(ArrayType::Constant(type_.clone())).into(),
-                            base: elem_type.clone(),
-                            pointer: ptr,
-                            indices: vec![i32_zero_id, i32_i_id],
-                        };
-                        let gep_id = self.alloc_value(gep_inst.into());
-                        self.cur_bb_mut().insts.push_back(gep_id);
-
-                        let store_inst = StoreInst {
-                            value: init_val,
-                            ptr: gep_id,
-                        };
-                        let store_id = self.alloc_value(store_inst.into());
-                        self.cur_bb_mut().insts.push_back(store_id);
-=======
                         let ty = Type::Array(ArrayType::Constant(type_.clone())).into();
-                        let gep_id =
-                            self.module
-                                .spawn_gep_inst(ty, ptr, vec![i32_zero_id, i32_i_id]);
+                        let gep_id = self.module.spawn_gep_inst(
+                            ty,
+                            elem_type.clone(),
+                            ptr,
+                            vec![i32_zero_id, i32_i_id],
+                        );
                         self.module.spawn_store_inst(gep_id, init_val);
->>>>>>> 0024837c
                     }
                 }
             }
@@ -563,21 +539,14 @@
                         _ => unreachable!(),
                     };
                     let infer_ty = &postfix_expr.infer_ty;
-                    let gep_inst = GetElementPtrInst {
-                        ty: ty_,
-                        base: infer_ty.clone().unwrap(),
-                        pointer: _lhs,
-                        indices: vec![i32_zero_id, index],
-                    };
-                    let gep_inst_id = self.alloc_value(gep_inst.into());
-                    self.cur_bb_mut().insts.push_back(gep_inst_id);
+                    let gep_inst_id = self.module.spawn_gep_inst(
+                        ty_,
+                        infer_ty.clone().unwrap(),
+                        _lhs,
+                        vec![i32_zero_id, index],
+                    );
                     if let Some(Type::Builtin(_)) = infer_ty {
-                        let load_inst = LoadInst {
-                            ty: infer_ty.clone().unwrap(),
-                            src: gep_inst_id,
-                        };
-                        let load_inst_id = self.alloc_value(load_inst.into());
-                        self.cur_bb_mut().insts.push_back(load_inst_id);
+                        let load_inst_id = self.module.spawn_load_inst(gep_inst_id);
                         return load_inst_id;
                     }
                     return gep_inst_id;
